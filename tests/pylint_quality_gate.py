#!/usr/bin/env python
# -*- coding: utf-8 -*-
"""This scripts execute check Lexicon quality against a quality gate"""
import os
import sys

from pylint import lint


REPO_DIR = os.path.dirname(os.path.dirname(os.path.abspath(__file__)))
GLOBAL_NOTE_THRESHOLD = 8.12


def quality_gate(stats):
    """
    Trigger various performance metrics on code quality.
    Raise if these metrics do not match expectations.
    """
    quality_errors = False

    sys.stdout.write('=====================\n')
    sys.stdout.write('Quality gate results:\n')
    sys.stdout.write('=====================\n')

    if stats['fatal']:
        sys.stderr.write('1) Failure: {0} "fatal" issues have been found.\n'
                         .format(stats['fatal']))
        quality_errors = True
    else:
        sys.stdout.write('1) OK: No "fatal" issues have been found.\n')

    if stats['error']:
        sys.stderr.write('2) Failure: {0} "error" issues have been found.\n'
                         .format(stats['error']))
        quality_errors = True
    else:
        sys.stdout.write('2) OK. No "error" issues have been found.\n')

    if stats['global_note'] < GLOBAL_NOTE_THRESHOLD:
        sys.stderr.write('3) Failure: pylint global note is below threshold: {0} < {1}\n'
                         .format(stats['global_note'], GLOBAL_NOTE_THRESHOLD))
        quality_errors = True
    else:
        sys.stdout.write('3) OK: pylint global note is beyond threshold: {0} >= {1}\n'
                         .format(stats['global_note'], GLOBAL_NOTE_THRESHOLD))

    return 0 if not quality_errors else 1


def main():
    """Main process"""
    # Script is located two levels deep in the repository root (./tests/pylint_quality_gate.py)
    repo_dir = os.path.dirname(os.path.dirname(os.path.abspath(__file__)))

    sys.stdout.write('===> Executing pylint ... <===\n')
    results = lint.Run([
        os.path.join(repo_dir, 'lexicon'),
        os.path.join(repo_dir, 'tests'),
<<<<<<< HEAD
        os.path.join(repo_dir, 'tests', 'providers'), '--persistent=n'],
        None, False)
=======
        os.path.join(repo_dir, 'tests', 'providers'), '--persistent=n'], do_exit=False)
>>>>>>> fe94c074

    stats = results.linter.stats
    sys.exit(quality_gate(stats))


if __name__ == '__main__':
    main()<|MERGE_RESOLUTION|>--- conflicted
+++ resolved
@@ -56,12 +56,7 @@
     results = lint.Run([
         os.path.join(repo_dir, 'lexicon'),
         os.path.join(repo_dir, 'tests'),
-<<<<<<< HEAD
-        os.path.join(repo_dir, 'tests', 'providers'), '--persistent=n'],
-        None, False)
-=======
-        os.path.join(repo_dir, 'tests', 'providers'), '--persistent=n'], do_exit=False)
->>>>>>> fe94c074
+        os.path.join(repo_dir, 'tests', 'providers'), '--persistent=n'], None, False)
 
     stats = results.linter.stats
     sys.exit(quality_gate(stats))
