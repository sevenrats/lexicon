--- conflicted
+++ resolved
@@ -67,7 +67,8 @@
         Create record. If record already exists with the same content, do nothing.
         """
         if not rtype and kwargs.get('type'):
-            warnings.warn('Parameter "type" is deprecated, use "rtype" instead.', DeprecationWarning)
+            warnings.warn('Parameter "type" is deprecated, use "rtype" instead.',
+                          DeprecationWarning)
             rtype = kwargs.get('type')
 
         return self._create_record(rtype, name, content)
@@ -80,7 +81,8 @@
         """
 
         if not rtype and kwargs.get('type'):
-            warnings.warn('Parameter "type" is deprecated, use "rtype" instead.', DeprecationWarning)
+            warnings.warn('Parameter "type" is deprecated, use "rtype" instead.',
+                          DeprecationWarning)
             rtype = kwargs.get('type')
 
         return self._list_records(rtype=rtype, name=name, content=content)
@@ -90,7 +92,8 @@
         Update a record. Identifier must be specified.
         """
         if not rtype and kwargs.get('type'):
-            warnings.warn('Parameter "type" is deprecated, use "rtype" instead.', DeprecationWarning)
+            warnings.warn('Parameter "type" is deprecated, use "rtype" instead.',
+                          DeprecationWarning)
             rtype = kwargs.get('type')
 
         return self._update_record(identifier, rtype=rtype, name=name, content=content)
@@ -102,7 +105,8 @@
         If an identifier is specified, use it, otherwise do a lookup using type, name and content.
         """
         if not rtype and kwargs.get('type'):
-            warnings.warn('Parameter "type" is deprecated, use "rtype" instead.', DeprecationWarning)
+            warnings.warn('Parameter "type" is deprecated, use "rtype" instead.',
+                          DeprecationWarning)
             rtype = kwargs.get('type')
 
         return self._delete_record(identifier=identifier, rtype=rtype, name=name, content=content)
@@ -123,20 +127,9 @@
     def _delete_record(self, identifier=None, rtype=None, name=None, content=None):
         raise NotImplementedError("Providers must implement this!")
 
-<<<<<<< HEAD
-    def _request(self, action='GET',  url='/', data=None, query_params=None):
-        raise NotImplementedError("Providers must implement this!")
-=======
-    # Delete an existing record.
-    # If record does not exist, do nothing.
-    # If an identifier is specified, use it, otherwise do a lookup using type, name and content.
-    def delete_record(self, identifier=None, type=None, name=None, content=None):
-        raise NotImplementedError("Providers should implement this!")
-
     # Helpers
     def _request(self, action='GET', url='/', data=None, query_params=None):
-        raise NotImplementedError("Providers should implement this!")
->>>>>>> b1a1a049
+        raise NotImplementedError("Providers must implement this!")
 
     # Helpers
     def _get(self, url='/', query_params=None):
